--- conflicted
+++ resolved
@@ -160,15 +160,12 @@
     }
   }
 
-<<<<<<< HEAD
+
   function updateUser(userData: Partial<User>) {
     if (user.value) {
       user.value = { ...user.value, ...userData };
     }
-=======
-  function setDemoUser(demoUser: User) {
-    user.value = demoUser;
->>>>>>> fd50a396
+
   }
 
   return {
@@ -184,10 +181,7 @@
     logout,
     fetchProfile,
     updateProfile,
-<<<<<<< HEAD
     updateUser,
-=======
-    setDemoUser,
->>>>>>> fd50a396
+
   };
 });