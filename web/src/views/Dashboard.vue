--- conflicted
+++ resolved
@@ -151,13 +151,8 @@
 </template>
 
 <script setup lang="ts">
-<<<<<<< HEAD
-import { ref, reactive, onMounted, watch } from 'vue';
-import { useRouter } from 'vue-router';
-=======
 import { ref, reactive, onMounted, computed, watch } from 'vue';
 import { useRouter, useRoute } from 'vue-router';
->>>>>>> 958a8165
 import { useMessage, useDialog } from 'naive-ui';
 import { 
   PersonOutline as PersonIcon,
@@ -179,14 +174,6 @@
 const dialog = useDialog();
 const authStore = useAuthStore();
 
-<<<<<<< HEAD
-// Enhanced pagination state with URL management
-const paginationState = usePaginationState({
-  defaultPage: 1,
-  defaultSize: 10,
-  defaultSortBy: 'createdAt',
-  defaultSortOrder: 'desc',
-=======
 // Computed
 const activeFiltersCount = computed(() => {
   let count = 0;
@@ -196,7 +183,6 @@
   if (filters.createdFrom) count++;
   if (filters.createdTo) count++;
   return count;
->>>>>>> 958a8165
 });
 
 // State
@@ -215,34 +201,19 @@
 
 // Legacy filters - sync with pagination state
 const filters = reactive({
-<<<<<<< HEAD
-  search: paginationState.search.value,
-  active: paginationState.active.value,
-});
-
-// Watch for changes in pagination state and update filters
-watch(() => paginationState.search.value, (newSearch) => {
-  filters.search = newSearch;
-});
-
-watch(() => paginationState.active.value, (newActive) => {
-  filters.active = newActive;
-=======
   search: '',
   active: undefined as boolean | undefined,
   role: '' as string,
   createdFrom: null as string | null,
   createdTo: null as string | null,
->>>>>>> 958a8165
-});
-
-// Watch for changes in filters and update pagination state
-watch(() => filters.search, (newSearch) => {
-  paginationState.setSearch(newSearch);
-});
-
-watch(() => filters.active, (newActive) => {
-  paginationState.setActive(newActive);
+});
+
+const pagination = reactive({
+  page: 1,
+  pageSize: 10,
+  total: 0,
+  showSizePicker: true,
+  pageSizes: [10, 20, 50],
 });
 
 // Remove old pagination/sorting state as it's now handled by paginationState
@@ -279,9 +250,6 @@
 async function loadUsers() {
   loading.value = true;
   try {
-<<<<<<< HEAD
-    const params = paginationState.getApiParams();
-=======
     const params: any = {
       page: pagination.page,
       size: pagination.pageSize,
@@ -318,7 +286,6 @@
       }
     });
 
->>>>>>> 958a8165
     const response = await apiClient.get('/users', { params });
     
     users.value = response.data.data;
