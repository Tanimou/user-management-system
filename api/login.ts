--- conflicted
+++ resolved
@@ -8,12 +8,9 @@
   setCORSHeaders,
   setSecurityHeaders,
   type JWTPayload
-<<<<<<< HEAD
 } from './lib/auth';
 import { createAuthRateLimit, recordAuthFailure, recordAuthSuccess } from './lib/rate-limiter';
-=======
-} from './lib/auth.js';
->>>>>>> f2661fe7
+
 
 export default async function handler(req: VercelRequest, res: VercelResponse) {
   // Set CORS and security headers
