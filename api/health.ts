import type { VercelRequest, VercelResponse } from '@vercel/node';
<<<<<<< HEAD
import { setCORSHeaders, setSecurityHeaders } from './lib/auth.js';
import { testDatabaseConnection } from './lib/prisma.js';
import DatabaseMonitor from './lib/db-monitoring.js';
=======
import { prisma } from './lib/prisma';
>>>>>>> 49d595b7

export default async function handler(req: VercelRequest, res: VercelResponse) {
  // Handle OPTIONS requests for CORS
  if (req.method === 'OPTIONS') {
    return res.status(200).end();
  }

  if (req.method !== 'GET') {
    return res.status(405).json({ error: 'Method not allowed' });
  }

  try {
<<<<<<< HEAD
    // Basic health check data
    const healthStatus = {
=======
    // Test database connection
    let databaseStatus = 'connected';
    let userCount = 0;
    
    try {
      await prisma.$queryRaw`SELECT 1`;
      userCount = await prisma.user.count();
    } catch (dbError) {
      databaseStatus = 'disconnected';
      console.error('Database connection failed:', dbError);
    }
    
    // Get memory usage
    const memoryUsage = process.memoryUsage();
    
    return res.status(200).json({
>>>>>>> 49d595b7
      status: 'healthy',
      timestamp: new Date().toISOString(),
      version: '1.0.0',
      environment: process.env.NODE_ENV || 'development',
      uptime: process.uptime(),
      services: {
<<<<<<< HEAD
        database: 'unknown',
        memory: {
          used: Math.round((process.memoryUsage().heapUsed / 1024 / 1024) * 100) / 100,
          total: Math.round((process.memoryUsage().heapTotal / 1024 / 1024) * 100) / 100
        }
      }
    };

    // Test database connectivity
    if (process.env.DATABASE_URL) {
      try {
        const dbTest = await testDatabaseConnection();
        healthStatus.services.database = dbTest.status;
        
        // Add detailed database metrics if requested and in development
        const includeMetrics = req.query.detailed === 'true' && process.env.NODE_ENV !== 'production';
        
        if (includeMetrics && dbTest.status === 'connected') {
          try {
            const [connectionPool, dbSize] = await Promise.allSettled([
              DatabaseMonitor.getConnectionPoolStatus(),
              DatabaseMonitor.getDatabaseSize()
            ]);
            
            (healthStatus.services as any).databaseDetails = {
              connectionPool: connectionPool.status === 'fulfilled' ? connectionPool.value : null,
              size: dbSize.status === 'fulfilled' ? dbSize.value : null,
              latency: dbTest.latency ? `${Date.now() - dbTest.latency}ms` : null
            };
          } catch (metricsError) {
            console.warn('Failed to get detailed database metrics:', metricsError);
          }
        }
        
        if (dbTest.status === 'disconnected' && process.env.NODE_ENV === 'production') {
          return res.status(503).json({
            ...healthStatus,
            status: 'unhealthy',
            error: 'Database connection failed',
            details: dbTest.error
          });
        }
      } catch (dbError) {
        healthStatus.services.database = 'error';
        
        // In production, fail the health check if database is unreachable
        if (process.env.NODE_ENV === 'production') {
          return res.status(503).json({
            ...healthStatus,
            status: 'unhealthy',
            error: 'Database connection error'
          });
        }
      }
    }

    return res.status(200).json(healthStatus);
=======
        database: databaseStatus,
        memory: {
          used: Math.round(memoryUsage.heapUsed / 1024 / 1024), // MB
          total: Math.round(memoryUsage.heapTotal / 1024 / 1024), // MB
        },
      },
      userCount,
    });
>>>>>>> 49d595b7
  } catch (error) {
    console.error('Health check failed:', error);
    return res.status(500).json({
      status: 'unhealthy',
      timestamp: new Date().toISOString(),
      error: 'Internal server error'
    });
  }
}<|MERGE_RESOLUTION|>--- conflicted
+++ resolved
@@ -1,11 +1,9 @@
 import type { VercelRequest, VercelResponse } from '@vercel/node';
-<<<<<<< HEAD
 import { setCORSHeaders, setSecurityHeaders } from './lib/auth.js';
 import { testDatabaseConnection } from './lib/prisma.js';
 import DatabaseMonitor from './lib/db-monitoring.js';
-=======
 import { prisma } from './lib/prisma';
->>>>>>> 49d595b7
+
 
 export default async function handler(req: VercelRequest, res: VercelResponse) {
   // Handle OPTIONS requests for CORS
@@ -18,10 +16,10 @@
   }
 
   try {
-<<<<<<< HEAD
+
     // Basic health check data
     const healthStatus = {
-=======
+
     // Test database connection
     let databaseStatus = 'connected';
     let userCount = 0;
@@ -38,14 +36,14 @@
     const memoryUsage = process.memoryUsage();
     
     return res.status(200).json({
->>>>>>> 49d595b7
+
       status: 'healthy',
       timestamp: new Date().toISOString(),
       version: '1.0.0',
       environment: process.env.NODE_ENV || 'development',
       uptime: process.uptime(),
       services: {
-<<<<<<< HEAD
+
         database: 'unknown',
         memory: {
           used: Math.round((process.memoryUsage().heapUsed / 1024 / 1024) * 100) / 100,
@@ -103,16 +101,7 @@
     }
 
     return res.status(200).json(healthStatus);
-=======
-        database: databaseStatus,
-        memory: {
-          used: Math.round(memoryUsage.heapUsed / 1024 / 1024), // MB
-          total: Math.round(memoryUsage.heapTotal / 1024 / 1024), // MB
-        },
-      },
-      userCount,
-    });
->>>>>>> 49d595b7
+
   } catch (error) {
     console.error('Health check failed:', error);
     return res.status(500).json({
