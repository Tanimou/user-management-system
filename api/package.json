--- conflicted
+++ resolved
@@ -10,14 +10,9 @@
     "db:generate": "prisma generate",
     "db:studio": "prisma studio",
     "db:push": "prisma db push",
-<<<<<<< HEAD
     "db:seed": "tsx scripts/seed.ts",
-    "dev": "vercel dev --listen 3001",
     "test": "vitest",
     "test:coverage": "vitest --coverage"
-=======
-    "db:seed": "tsx scripts/seed.ts"
->>>>>>> 9e6bd0b9
   },
   "dependencies": {
     "@prisma/client": "^5.7.1",
