import type { VercelResponse } from '@vercel/node';
import {
  hashPassword,
  requireAuth,
  requireRole,
  setCORSHeaders,
  setSecurityHeaders,
  type AuthenticatedRequest,
} from '../lib/auth.js';
import prisma, { USER_SELECT_FIELDS } from '../lib/prisma.js';
import { validatePasswordPolicy, validateEmail, validateName } from '../lib/validation.js';
import { validateRoles, preventSelfDemotion, preventSelfDeactivation } from '../lib/role-validation.js';
import { logRoleChange, logStatusChange, logUserDeletion } from '../lib/audit-logger.js';

export default async function handler(req: AuthenticatedRequest, res: VercelResponse) {
  // Set CORS and security headers
  setCORSHeaders(res);
  setSecurityHeaders(res);

  // Handle preflight OPTIONS request
  if (req.method === 'OPTIONS') {
    return res.status(200).end();
  }

  // Authenticate user for all requests
  const isAuthenticated = await requireAuth(req, res);
  if (!isAuthenticated) return;

  const { id } = req.query;
  const userId = parseInt(id as string);

  if (isNaN(userId)) {
    return res.status(400).json({ error: 'Invalid user ID' });
  }

  if (req.method === 'GET') {
    return handleGetUser(req, res, userId);
  } else if (req.method === 'PUT') {
    return handleUpdateUser(req, res, userId);
  } else if (req.method === 'DELETE') {
    return handleDeleteUser(req, res, userId);
  } else if (req.method === 'POST') {
    // Handle restore action
    const { action } = req.body;
    if (action === 'restore') {
      return handleRestoreUser(req, res, userId);
    } else {
      return res.status(400).json({ error: 'Invalid action' });
    }
  } else {
    return res.status(405).json({ error: 'Method not allowed' });
  }
}

async function handleGetUser(req: AuthenticatedRequest, res: VercelResponse, userId: number) {
  try {
    const user = await prisma.user.findUnique({
      where: { id: userId },
<<<<<<< HEAD
      select: {
        id: true,
        name: true,
        email: true,
        roles: true,
        isActive: true,
        createdAt: true,
        updatedAt: true,
        deletedAt: true,
        avatarUrl: true,
      },
=======
      select: USER_SELECT_FIELDS,
>>>>>>> d25f1246
    });

    if (!user) {
      return res.status(404).json({ error: 'User not found' });
    }

    return res.status(200).json({ data: user });
  } catch (error) {
    console.error('Get user error:', error);
    return res.status(500).json({ error: 'Internal server error' });
  }
}

async function handleUpdateUser(req: AuthenticatedRequest, res: VercelResponse, userId: number) {
  try {
    const { name, email, password, roles, isActive } = req.body;
    const isAdmin = requireRole(req.user, ['admin']);
    const isSelf = req.user?.userId === userId;

    // Check permissions
    if (!isAdmin && !isSelf) {
      return res.status(403).json({ error: 'Permission denied' });
    }

    // Find user
    const existingUser = await prisma.user.findUnique({
      where: { id: userId },
    });

    if (!existingUser) {
      return res.status(404).json({ error: 'User not found' });
    }

    // Build update data
    const updateData: any = {};

    // Handle name update
    if (name !== undefined) {
      if (typeof name !== 'string' || name.length > 120) {
        return res.status(400).json({ error: 'Name must be a string with max 120 characters' });
      }
      updateData.name = name.trim();
    }

    // Handle email update (admin only)
    if (email !== undefined) {
      if (!isAdmin) {
        return res.status(403).json({ error: 'Only admins can update email addresses' });
      }

      if (typeof email !== 'string' || email.length > 180) {
        return res.status(400).json({ error: 'Email must be a string with max 180 characters' });
      }

      updateData.email = email.toLowerCase().trim();
    }

    // Handle password update
    if (password !== undefined) {
      const passwordValidation = validatePasswordPolicy(password);
      if (!passwordValidation.isValid) {
        return res.status(400).json({ 
          error: 'Password does not meet policy requirements',
          details: passwordValidation.errors,
          code: 'INVALID_PASSWORD_POLICY'
        });
      }
      updateData.password = await hashPassword(password);
    }

    // Handle roles update (admin only)
    if (roles !== undefined) {
      if (!isAdmin) {
        return res.status(403).json({ error: 'Only admins can update user roles' });
      }

      // Validate roles using utility function
      if (!validateRoles(roles)) {
        return res.status(400).json({ error: 'Roles must be an array containing valid roles and at least "user"' });
      }

      try {
        // Prevent self-demotion using utility function
        preventSelfDemotion(req.user, existingUser, roles);
      } catch (error) {
        return res.status(400).json({ error: (error as Error).message });
      }

      updateData.roles = roles;
    }

    // Handle isActive update (admin only)
    if (isActive !== undefined) {
      if (!isAdmin) {
        return res.status(403).json({ error: 'Only admins can activate/deactivate users' });
      }

      try {
        // Prevent self-deactivation using utility function
        preventSelfDeactivation(req.user, existingUser, isActive);
      } catch (error) {
        return res.status(400).json({ error: (error as Error).message });
      }

      updateData.isActive = Boolean(isActive);
    }

    // Update user
    const updatedUser = await prisma.user.update({
      where: { id: userId },
      data: updateData,
<<<<<<< HEAD
      select: {
        id: true,
        name: true,
        email: true,
        roles: true,
        isActive: true,
        createdAt: true,
        updatedAt: true,
        deletedAt: true,
        avatarUrl: true,
      },
=======
      select: USER_SELECT_FIELDS,
>>>>>>> d25f1246
    });

    // Log role changes for audit trail
    if (roles !== undefined && JSON.stringify(existingUser.roles) !== JSON.stringify(roles)) {
      await logRoleChange(req, userId, existingUser.roles, roles);
    }

    // Log status changes for audit trail
    if (isActive !== undefined && existingUser.isActive !== isActive) {
      await logStatusChange(req, userId, existingUser.isActive, isActive);
    }

    return res.status(200).json({
      message: 'User updated successfully',
      data: updatedUser,
    });
  } catch (error) {
    console.error('Update user error:', error);

    if (error && typeof error === 'object' && 'code' in error && error.code === 'P2002') {
      return res.status(409).json({ error: 'User with this email already exists' });
    }

    return res.status(500).json({ error: 'Internal server error' });
  }
}

async function handleDeleteUser(req: AuthenticatedRequest, res: VercelResponse, userId: number) {
  try {
    // Check if user has admin role
    if (!requireRole(req.user, ['admin'])) {
      return res.status(403).json({ error: 'Admin role required' });
    }

    // Prevent self-deletion guard
    if (req.user?.userId === userId) {
      return res.status(400).json({ error: 'Cannot delete yourself' });
    }

    // Find user
    const existingUser = await prisma.user.findUnique({
      where: { id: userId },
    });

    if (!existingUser) {
      return res.status(404).json({ error: 'User not found' });
    }

    if (!existingUser.isActive) {
      return res.status(400).json({ error: 'User is already deleted' });
    }

    // Soft delete (set isActive = false and deletedAt timestamp)
    const deletedUser = await prisma.user.update({
      where: { id: userId },
<<<<<<< HEAD
      data: { 
        isActive: false,
        deletedAt: new Date()
      },
      select: {
        id: true,
        name: true,
        email: true,
        roles: true,
        isActive: true,
        createdAt: true,
        updatedAt: true,
        deletedAt: true,
        avatarUrl: true,
      },
=======
      data: { isActive: false },
      select: USER_SELECT_FIELDS,
>>>>>>> d25f1246
    });

    // Log user deletion for audit trail
    await logUserDeletion(req, userId, existingUser.email);

    return res.status(200).json({
      message: 'User deleted successfully',
      data: deletedUser,
    });
  } catch (error) {
    console.error('Delete user error:', error);
    return res.status(500).json({ error: 'Internal server error' });
  }
}

async function handleRestoreUser(req: AuthenticatedRequest, res: VercelResponse, userId: number) {
  try {
    // Check if user has admin role
    if (!requireRole(req.user, ['admin'])) {
      return res.status(403).json({ error: 'Admin role required' });
    }

    // Find user
    const existingUser = await prisma.user.findUnique({
      where: { id: userId },
    });

    if (!existingUser) {
      return res.status(404).json({ error: 'User not found' });
    }

    if (existingUser.isActive) {
      return res.status(400).json({ error: 'User is already active' });
    }

    // Restore user (set isActive = true and clear deletedAt)
    const restoredUser = await prisma.user.update({
      where: { id: userId },
      data: { 
        isActive: true,
        deletedAt: null,
        updatedAt: new Date()
      },
      select: {
        id: true,
        name: true,
        email: true,
        roles: true,
        isActive: true,
        createdAt: true,
        updatedAt: true,
        deletedAt: true,
        avatarUrl: true,
      },
    });

    return res.status(200).json({
      message: 'User restored successfully',
      data: restoredUser,
    });
  } catch (error) {
    console.error('Restore user error:', error);
    return res.status(500).json({ error: 'Internal server error' });
  }
}<|MERGE_RESOLUTION|>--- conflicted
+++ resolved
@@ -56,7 +56,7 @@
   try {
     const user = await prisma.user.findUnique({
       where: { id: userId },
-<<<<<<< HEAD
+
       select: {
         id: true,
         name: true,
@@ -68,9 +68,7 @@
         deletedAt: true,
         avatarUrl: true,
       },
-=======
-      select: USER_SELECT_FIELDS,
->>>>>>> d25f1246
+
     });
 
     if (!user) {
@@ -182,7 +180,7 @@
     const updatedUser = await prisma.user.update({
       where: { id: userId },
       data: updateData,
-<<<<<<< HEAD
+
       select: {
         id: true,
         name: true,
@@ -194,9 +192,7 @@
         deletedAt: true,
         avatarUrl: true,
       },
-=======
-      select: USER_SELECT_FIELDS,
->>>>>>> d25f1246
+
     });
 
     // Log role changes for audit trail
@@ -252,7 +248,7 @@
     // Soft delete (set isActive = false and deletedAt timestamp)
     const deletedUser = await prisma.user.update({
       where: { id: userId },
-<<<<<<< HEAD
+
       data: { 
         isActive: false,
         deletedAt: new Date()
@@ -268,10 +264,7 @@
         deletedAt: true,
         avatarUrl: true,
       },
-=======
-      data: { isActive: false },
-      select: USER_SELECT_FIELDS,
->>>>>>> d25f1246
+
     });
 
     // Log user deletion for audit trail
