--- conflicted
+++ resolved
@@ -120,7 +120,7 @@
     // Execute queries
     const users = await prisma.user.findMany({
       where,
-<<<<<<< HEAD
+
       select: {
         id: true,
         name: true,
@@ -132,9 +132,7 @@
         deletedAt: true,
         avatarUrl: true,
       },
-=======
-      select: USER_SELECT_FIELDS,
->>>>>>> d25f1246
+
       orderBy: { [sortField]: sortOrder },
       skip,
       take: pageSize,
@@ -244,7 +242,7 @@
       user = await prisma.user.update({
         where: { id: existingUser.id },
         data: userData,
-<<<<<<< HEAD
+
         select: {
           id: true,
           name: true,
@@ -256,15 +254,13 @@
           deletedAt: true,
           avatarUrl: true,
         },
-=======
-        select: USER_SELECT_FIELDS,
->>>>>>> d25f1246
+
       });
     } else {
       // Create new user
       user = await prisma.user.create({
         data: userData,
-<<<<<<< HEAD
+
         select: {
           id: true,
           name: true,
@@ -276,9 +272,7 @@
           deletedAt: true,
           avatarUrl: true,
         },
-=======
-        select: USER_SELECT_FIELDS,
->>>>>>> d25f1246
+
       });
     }
 
