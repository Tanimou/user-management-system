--- conflicted
+++ resolved
@@ -69,7 +69,6 @@
       where.isActive = active === 'true';
     }
 
-<<<<<<< HEAD
     // Get total count first for page validation
     const total = await prisma.user.count({ where });
     const maxPages = Math.max(1, Math.ceil(total / pageSize));
@@ -80,32 +79,6 @@
     }
     
     const skip = (pageNum - 1) * pageSize;
-=======
-    // Handle role filter
-    if (role && typeof role === 'string' && (role === 'user' || role === 'admin')) {
-      where.roles = { has: role };
-    }
-
-    // Handle date range filter
-    const dateRangeFilter: any = {};
-    if (createdFrom && typeof createdFrom === 'string') {
-      const fromDate = new Date(createdFrom);
-      if (!isNaN(fromDate.getTime())) {
-        dateRangeFilter.gte = fromDate;
-      }
-    }
-    if (createdTo && typeof createdTo === 'string') {
-      const toDate = new Date(createdTo);
-      if (!isNaN(toDate.getTime())) {
-        // Set to end of day for inclusive filtering
-        toDate.setHours(23, 59, 59, 999);
-        dateRangeFilter.lte = toDate;
-      }
-    }
-    if (Object.keys(dateRangeFilter).length > 0) {
-      where.createdAt = dateRangeFilter;
-    }
->>>>>>> 958a8165
 
     // Handle sorting
     const validOrderBy = ['name', 'email', 'createdAt', 'updatedAt'];
