import type { VercelResponse } from '@vercel/node';
import {
  hashPassword,
  requireAuth,
  requireRole,
  setCORSHeaders,
  setSecurityHeaders,
  type AuthenticatedRequest,
} from '../lib/auth.js';
import prisma from '../lib/prisma.js';
import { validatePasswordPolicy, validateEmail, validateName } from '../lib/validation.js';
import { validateRoles } from '../lib/role-validation.js';
import { logUserCreation } from '../lib/audit-logger.js';

export default async function handler(req: AuthenticatedRequest, res: VercelResponse) {
  // Set CORS and security headers
  setCORSHeaders(res);
  setSecurityHeaders(res);

  // Handle preflight OPTIONS request
  if (req.method === 'OPTIONS') {
    return res.status(200).end();
  }

  // Authenticate user for all requests
  const isAuthenticated = await requireAuth(req, res);
  if (!isAuthenticated) return;

  if (req.method === 'GET') {
    return handleGetUsers(req, res);
  } else if (req.method === 'POST') {
    return handleCreateUser(req, res);
  } else {
    return res.status(405).json({ error: 'Method not allowed' });
  }
}

async function handleGetUsers(req: AuthenticatedRequest, res: VercelResponse) {
  try {
    const {
      page = '1',
      size = '10',
      search = '',
      active,
      role,
      createdFrom,
      createdTo,
      orderBy = 'createdAt',
      order = 'desc',
    } = req.query;

    // Parse and validate pagination parameters
    let pageNum = Math.max(1, parseInt(page as string) || 1);
    const pageSize = Math.min(50, Math.max(1, parseInt(size as string) || 10));
    
    // Calculate total first to validate page number
    const where: any = {};
    
    // Handle search (OR on name and email)
    if (search && typeof search === 'string') {
      where.OR = [
        { name: { contains: search, mode: 'insensitive' } },
        { email: { contains: search, mode: 'insensitive' } },
      ];
    }

    // Handle active filter
    if (active !== undefined) {
      where.isActive = active === 'true';
    }

    // Handle role filter
    if (role && typeof role === 'string') {
      const validRoles = ['user', 'admin'];
      if (validRoles.includes(role)) {
        where.roles = { has: role };
      }
    }

    // Handle date range filtering
    const createdAtFilter: any = {};
    if (createdFrom && typeof createdFrom === 'string') {
      try {
        createdAtFilter.gte = new Date(createdFrom);
      } catch (error) {
        // Invalid date format, ignore
      }
    }
    if (createdTo && typeof createdTo === 'string') {
      try {
        // Set to end of day for the "to" date
        const toDate = new Date(createdTo);
        toDate.setHours(23, 59, 59, 999);
        createdAtFilter.lte = toDate;
      } catch (error) {
        // Invalid date format, ignore
      }
    }
    if (Object.keys(createdAtFilter).length > 0) {
      where.createdAt = createdAtFilter;
    }

    // Get total count first for page validation
    const total = await prisma.user.count({ where });
    const maxPages = Math.max(1, Math.ceil(total / pageSize));
    
    // Ensure page number doesn't exceed available pages
    if (pageNum > maxPages) {
      pageNum = maxPages;
    }
    
    const skip = (pageNum - 1) * pageSize;

    // Handle sorting
    const validOrderBy = ['name', 'email', 'createdAt', 'updatedAt'];
    const validOrder = ['asc', 'desc'];

    const sortField = validOrderBy.includes(orderBy as string) ? (orderBy as string) : 'createdAt';
    const sortOrder = validOrder.includes(order as string) ? (order as string) : 'desc';

<<<<<<< HEAD
    // Execute queries
    const [users, total] = await Promise.all([
      prisma.user.findMany({
        where,
        select: {
          id: true,
          name: true,
          email: true,
          roles: true,
          isActive: true,
          createdAt: true,
          updatedAt: true,
          deletedAt: true,
          avatarUrl: true,
        },
        orderBy: { [sortField]: sortOrder },
        skip,
        take: pageSize,
      }),
      prisma.user.count({ where }),
    ]);
=======
    // Execute user query (total count already retrieved above)
    const users = await prisma.user.findMany({
      where,
      select: {
        id: true,
        name: true,
        email: true,
        roles: true,
        isActive: true,
        createdAt: true,
        updatedAt: true,
        avatarUrl: true,
      },
      orderBy: { [sortField]: sortOrder },
      skip,
      take: pageSize,
    });
>>>>>>> 03d98af6

    const totalPages = Math.max(1, Math.ceil(total / pageSize));
    const startItem = total === 0 ? 0 : skip + 1;
    const endItem = Math.min(skip + pageSize, total);

    return res.status(200).json({
      data: users,
      pagination: {
        page: pageNum,
        size: pageSize,
        total,
        totalPages,
        hasNext: pageNum < totalPages,
        hasPrev: pageNum > 1,
        startItem,
        endItem,
      },
    });
  } catch (error) {
    console.error('Get users error:', error);
    return res.status(500).json({ error: 'Internal server error' });
  }
}

async function handleCreateUser(req: AuthenticatedRequest, res: VercelResponse) {
  try {
    // Check if user has admin role
    if (!requireRole(req.user, ['admin'])) {
      return res.status(403).json({ error: 'Admin role required' });
    }

    const { name, email, password, roles = ['user'] } = req.body;

    // Validate input using enhanced validation
    if (!name || !email || !password) {
      return res.status(400).json({ error: 'Name, email, and password are required' });
    }

    // Validate name
    const nameValidation = validateName(name);
    if (!nameValidation.isValid) {
      return res.status(400).json({ 
        error: 'Invalid name',
        details: nameValidation.errors,
        code: 'INVALID_NAME'
      });
    }

    // Validate email
    const emailValidation = validateEmail(email);
    if (!emailValidation.isValid) {
      return res.status(400).json({ 
        error: 'Invalid email',
        details: emailValidation.errors,
        code: 'INVALID_EMAIL'
      });
    }

    // Validate password policy
    const passwordValidation = validatePasswordPolicy(password);
    if (!passwordValidation.isValid) {
      return res.status(400).json({ 
        error: 'Password does not meet policy requirements',
        details: passwordValidation.errors,
        code: 'INVALID_PASSWORD_POLICY'
      });
    }

    // Validate roles using utility function
    if (!validateRoles(roles)) {
      return res.status(400).json({ error: 'Roles must be an array containing valid roles and at least "user"' });
    }

    // Normalize email
    const normalizedEmail = email.toLowerCase().trim();

    // Check if user already exists
    const existingUser = await prisma.user.findUnique({
      where: { email: normalizedEmail },
    });

    if (existingUser && existingUser.isActive) {
      return res.status(409).json({ error: 'User with this email already exists' });
    }

    // Hash password
    const hashedPassword = await hashPassword(password);

    // Create user (or reactivate if soft-deleted)
    const userData = {
      name: name.trim(),
      email: normalizedEmail,
      password: hashedPassword,
      roles,
      isActive: true,
      deletedAt: null,
      updatedAt: new Date(),
    };

    let user;
    if (existingUser && !existingUser.isActive) {
      // Reactivate soft-deleted user
      user = await prisma.user.update({
        where: { id: existingUser.id },
        data: userData,
        select: {
          id: true,
          name: true,
          email: true,
          roles: true,
          isActive: true,
          createdAt: true,
          updatedAt: true,
          deletedAt: true,
          avatarUrl: true,
        },
      });
    } else {
      // Create new user
      user = await prisma.user.create({
        data: userData,
        select: {
          id: true,
          name: true,
          email: true,
          roles: true,
          isActive: true,
          createdAt: true,
          updatedAt: true,
          deletedAt: true,
          avatarUrl: true,
        },
      });
    }

    // Log user creation for audit trail
    await logUserCreation(req, user.id, { name: user.name, email: user.email, roles: user.roles });

    return res.status(201).json({
      message: 'User created successfully',
      data: user,
    });
  } catch (error) {
    console.error('Create user error:', error);

    if (error && typeof error === 'object' && 'code' in error && error.code === 'P2002') {
      return res.status(409).json({ error: 'User with this email already exists' });
    }

    return res.status(500).json({ error: 'Internal server error' });
  }
}<|MERGE_RESOLUTION|>--- conflicted
+++ resolved
@@ -118,7 +118,7 @@
     const sortField = validOrderBy.includes(orderBy as string) ? (orderBy as string) : 'createdAt';
     const sortOrder = validOrder.includes(order as string) ? (order as string) : 'desc';
 
-<<<<<<< HEAD
+
     // Execute queries
     const [users, total] = await Promise.all([
       prisma.user.findMany({
@@ -140,25 +140,7 @@
       }),
       prisma.user.count({ where }),
     ]);
-=======
-    // Execute user query (total count already retrieved above)
-    const users = await prisma.user.findMany({
-      where,
-      select: {
-        id: true,
-        name: true,
-        email: true,
-        roles: true,
-        isActive: true,
-        createdAt: true,
-        updatedAt: true,
-        avatarUrl: true,
-      },
-      orderBy: { [sortField]: sortOrder },
-      skip,
-      take: pageSize,
-    });
->>>>>>> 03d98af6
+
 
     const totalPages = Math.max(1, Math.ceil(total / pageSize));
     const startItem = total === 0 ? 0 : skip + 1;
